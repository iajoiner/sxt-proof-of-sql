#![cfg(feature = "test")]
#[cfg(feature = "blitzar")]
use proof_of_sql::base::commitment::InnerProductProof;
use proof_of_sql::{
    base::database::{owned_table_utility::*, OwnedTableTestAccessor, TestAccessor},
    proof_primitive::dory::{
        test_rng, DoryCommitment, DoryEvaluationProof, DoryProverPublicSetup,
        DoryVerifierPublicSetup, ProverSetup, PublicParameters, VerifierSetup,
    },
    sql::{
        parse::QueryExpr,
        proof::{QueryProof, VerifiableQueryResult},
    },
};
use proof_of_sql_parser::posql_time::{PoSQLTimeUnit, PoSQLTimeZone};

#[test]
fn we_can_prove_a_basic_query_containing_rfc3339_timestamp_with_dory() {
    let public_parameters = PublicParameters::rand(4, &mut test_rng());
    let prover_setup = ProverSetup::from(&public_parameters);
    let verifier_setup = VerifierSetup::from(&public_parameters);
    let dory_prover_setup = DoryProverPublicSetup::new(&prover_setup, 3);
    let dory_verifier_setup = DoryVerifierPublicSetup::new(&verifier_setup, 3);

    let mut accessor =
        OwnedTableTestAccessor::<DoryEvaluationProof>::new_empty_with_setup(dory_prover_setup);
    accessor.add_table(
        "sxt.table".parse().unwrap(),
        owned_table([
            smallint("smallint", [i16::MIN, 0, i16::MAX]),
            int("int", [i32::MIN, 0, i32::MAX]),
            bigint("bigint", [i64::MIN, 0, i64::MAX]),
            int128("int128", [i128::MIN, 0, i128::MAX]),
            timestamptz(
                "times",
                PoSQLTimeUnit::Second,
                PoSQLTimeZone::Utc,
                [i64::MIN, 0, i64::MAX],
            ),
        ]),
        0,
    );
    let query = QueryExpr::try_new(
        "SELECT times FROM table WHERE times = timestamp '1970-01-01T00:00:00Z';"
            .parse()
            .unwrap(),
        "sxt".parse().unwrap(),
        &accessor,
    )
    .unwrap();
    let (proof, serialized_result) =
        QueryProof::<DoryEvaluationProof>::new(query.proof_expr(), &accessor, &dory_prover_setup);
    let owned_table_result = proof
        .verify(
            query.proof_expr(),
            &accessor,
            &serialized_result,
            &dory_verifier_setup,
        )
        .unwrap()
        .table;
    let expected_result = owned_table([timestamptz(
        "times",
        PoSQLTimeUnit::Second,
        PoSQLTimeZone::Utc,
        [0],
    )]);
    assert_eq!(owned_table_result, expected_result);
}

/// Runs a timestamp query test.
#[cfg(feature = "blitzar")]
fn run_timestamp_query_test(
    query_str: &str,
    test_timestamps: Vec<i64>,     // Input timestamps for the test
    expected_timestamps: Vec<i64>, // Expected timestamps to match the query result
) {
    let mut accessor = OwnedTableTestAccessor::<InnerProductProof>::new_empty_with_setup(());

    // Setting up a table specifically for timestamps
    accessor.add_table(
        "sxt.table".parse().unwrap(),
        owned_table([timestamptz(
            "times",
            PoSQLTimeUnit::Second,
            PoSQLTimeZone::Utc,
            test_timestamps,
        )]),
        0,
    );

    // Parse and execute the query
    let query = QueryExpr::try_new(
        query_str.parse().unwrap(),
        "sxt".parse().unwrap(),
        &accessor,
    )
    .unwrap();

    let proof = VerifiableQueryResult::<InnerProductProof>::new(query.proof_expr(), &accessor, &());

    // Verify the results
    let owned_table_result = proof
        .verify(query.proof_expr(), &accessor, &())
        .unwrap()
        .table;
    let expected_result = owned_table([timestamptz(
        "times",
        PoSQLTimeUnit::Second,
        PoSQLTimeZone::Utc,
        expected_timestamps,
    )]);

    // Check if the results match the expected results
    assert_eq!(owned_table_result, expected_result);
}

#[cfg(feature = "blitzar")]
#[cfg(feature = "test")]
mod tests {

    use crate::run_timestamp_query_test;
    use chrono::DateTime;

    #[test]
    fn test_basic_timestamp_query() {
        let test_timestamps = vec![1609459200, 1612137600, 1614556800];
        let expected_timestamps = vec![1609459200];

        run_timestamp_query_test(
            "SELECT * FROM table WHERE times = timestamp '2021-01-01T00:00:00Z';",
            test_timestamps,
            expected_timestamps,
        );
    }

    #[test]
    fn test_basic_timestamp_inequality_query() {
        let test_timestamps = vec![i64::MIN, -1, 0, 1, i64::MAX];

        run_timestamp_query_test(
            "SELECT * FROM table WHERE times < timestamp '1970-01-01T00:00:00Z';",
            test_timestamps.clone(),
            vec![i64::MIN, -1],
        );

        run_timestamp_query_test(
            "SELECT * FROM table WHERE times > timestamp '1970-01-01T00:00:00Z';",
            test_timestamps.clone(),
            vec![1, i64::MAX],
        );

        run_timestamp_query_test(
            "SELECT * FROM table WHERE times >= timestamp '1970-01-01T00:00:00Z';",
            test_timestamps.clone(),
            vec![0, 1, i64::MAX],
        );

        run_timestamp_query_test(
            "SELECT * FROM table WHERE times <= timestamp '1970-01-01T00:00:00Z';",
            test_timestamps.clone(),
            vec![i64::MIN, -1, 0],
        );
    }

    #[test]
    fn test_timestamp_inequality_queries_with_timezone_offsets() {
        // Test with a range of timestamps around the Unix epoch
        // 60 * 60 = 3600 * 8 (PST offset) = 28800
        let test_timestamps = vec![i64::MIN, 28800, 28799, 0, 1, i64::MAX];

        // Test timezone offset -08:00 (e.g., Pacific Standard Time)
        run_timestamp_query_test(
            "SELECT * FROM table WHERE times > timestamp '1970-01-01T00:00:00-08:00';",
            test_timestamps.clone(),
            vec![i64::MAX],
        );
        run_timestamp_query_test(
            "SELECT * FROM table WHERE times < timestamp '1970-01-01T00:00:00-08:00';",
            test_timestamps.clone(),
            vec![i64::MIN, 28799, 0, 1],
        );
        run_timestamp_query_test(
            "SELECT * FROM table WHERE times >= timestamp '1970-01-01T00:00:00-08:00';",
            test_timestamps.clone(),
            vec![28800, i64::MAX],
        );
        run_timestamp_query_test(
            "SELECT * FROM table WHERE times <= timestamp '1970-01-01T00:00:00-08:00';",
            test_timestamps.clone(),
            vec![i64::MIN, 28800, 28799, 0, 1],
        );

        // Test timezone offset +00:00 (e.g., UTC)
        run_timestamp_query_test(
            "SELECT * FROM table WHERE times > timestamp '1970-01-01T00:00:00+00:00';",
            test_timestamps.clone(),
            vec![28800, 28799, 1, i64::MAX],
        );
        run_timestamp_query_test(
            "SELECT * FROM table WHERE times < timestamp '1970-01-01T00:00:00+00:00';",
            test_timestamps.clone(),
            vec![i64::MIN],
        );
        run_timestamp_query_test(
            "SELECT * FROM table WHERE times >= timestamp '1970-01-01T00:00:00+00:00';",
            test_timestamps.clone(),
            vec![28800, 28799, 0, 1, i64::MAX],
        );
        run_timestamp_query_test(
            "SELECT * FROM table WHERE times <= timestamp '1970-01-01T00:00:00+00:00';",
            test_timestamps.clone(),
            vec![i64::MIN, 0],
        );
    }

    // This test simulates the following query:
    //
    // 1. Creating a table:
    //    CREATE TABLE test_table(name VARCHAR, mytime TIMESTAMP);
    //
    // 2. Inserting values into the table:
    //    INSERT INTO test_table(name, mytime) VALUES
    //    ('a', '2009-01-03T18:15:05+03:00'),
    //    ('b', '2009-01-03T18:15:05+04:00'),
    //    ('c', '2009-01-03T19:15:05+03:00'),
    //    ('d', '2009-01-03T19:15:05+04:00');
    //
    // 3. Selecting entries where the timestamp matches a specific value:
    //    SELECT * FROM test_table WHERE mytime = '2009-01-03T19:15:05+04:00';
    //
    // This test confirms that timestamp parsing matches that of both postgresql
    // and the gateway.
    #[test]
    fn test_timestamp_queries_match_postgresql_and_gateway() {
        let test_timestamps = vec![1230995705, 1230992105, 1230999305, 1230995705];
        let expected_timestamps = vec![1230995705, 1230995705];

        run_timestamp_query_test(
            "SELECT * FROM table WHERE times = timestamp '2009-01-03T19:15:05+04:00'",
            test_timestamps,
            expected_timestamps,
        );
    }

    #[test]
    fn test_leap_seconds_parsing() {
        // Unix time for 1998-12-31T23:59:59 UTC is 915148799
        // Assuming leap second at 1998-12-31T23:59:60 UTC is recognized, it would be 915148799
        // Unix time for 1999-01-01T00:00:00 UTC is 915148800
        let test_timestamps = vec![915148799, 915148800, 915148801];
        let expected_timestamps = [915148799, 915148800, 915148801]; // Expect the leap second to be parsed and matched

        // Test the query to select the leap second
        run_timestamp_query_test(
            "SELECT * FROM table WHERE times = timestamp '1998-12-31T23:59:60Z'",
            test_timestamps.clone(),
            expected_timestamps[0..1].to_vec(),
        );

        // Test the query to select the leap second
        run_timestamp_query_test(
            "SELECT * FROM table WHERE times = timestamp '1999-01-01T00:00:00Z';",
            test_timestamps.clone(),
            expected_timestamps[1..2].to_vec(),
        );
    }

    #[test]
    fn test_new_years_eve_boundary() {
        let test_timestamps = vec![
            DateTime::parse_from_rfc3339("2023-12-31T23:59:59Z")
                .unwrap()
                .timestamp(),
            DateTime::parse_from_rfc3339("2024-01-01T00:00:00Z")
                .unwrap()
                .timestamp(),
        ];
        let expected_timestamps = vec![test_timestamps[1]]; // Expect only the new year start

        run_timestamp_query_test(
            "SELECT * FROM table WHERE times = timestamp '2024-01-01T00:00:00Z';",
            test_timestamps,
            expected_timestamps,
        );
    }

    #[test]
<<<<<<< HEAD
=======
    fn test_fractional_seconds_handling() {
        let test_timestamps = vec![
            DateTime::parse_from_rfc3339("2023-07-01T12:00:00.999Z")
                .unwrap()
                .timestamp_millis(),
            DateTime::parse_from_rfc3339("2023-07-01T12:00:01.000Z")
                .unwrap()
                .timestamp_millis(),
        ];
        let expected_timestamps = vec![test_timestamps[0]]; // Expect the fractional second just before the full second

        run_timestamp_query_test(
            "SELECT * FROM table WHERE times = timestamp '2023-07-01T12:00:00.999Z'",
            test_timestamps,
            expected_timestamps,
        );
    }

    #[test]
>>>>>>> 618b4bb6
    fn test_february_29_leap_year() {
        // Test year 2024 which is a leap year
        let test_timestamps = vec![
            DateTime::parse_from_rfc3339("2024-02-29T12:00:00Z")
                .unwrap()
                .timestamp(),
            DateTime::parse_from_rfc3339("2024-03-01T12:00:00Z")
                .unwrap()
                .timestamp(),
        ];
        let expected_timestamps = vec![test_timestamps[0]]; // Expect the leap day

        run_timestamp_query_test(
            "SELECT * FROM table WHERE times = timestamp '2024-02-29T12:00:00Z';",
            test_timestamps,
            expected_timestamps,
        );
    }

    #[test]
    fn test_time_zone_crossings() {
        // Checking how the same absolute moment is handled in different time zones
        let test_timestamps = vec![
            DateTime::parse_from_rfc3339("2023-08-15T15:00:00-05:00")
                .unwrap()
                .timestamp(), // Central Time
            DateTime::parse_from_rfc3339("2023-08-15T16:00:00-04:00")
                .unwrap()
                .timestamp(), // Eastern Time, same moment
        ];

        run_timestamp_query_test(
            "SELECT * FROM table WHERE times = timestamp '2023-08-15T20:00:00Z'", // UTC time
            test_timestamps.clone(),
            test_timestamps,
        );
    }

    #[test]
<<<<<<< HEAD
=======
    fn test_precision_and_rounding() {
        // Testing timestamps near rounding thresholds
        let test_timestamps = vec![
            DateTime::parse_from_rfc3339("2023-10-10T12:34:56.789Z")
                .unwrap()
                .timestamp_millis(), // Close to rounding up
        ];
        let expected_timestamps = vec![test_timestamps[0]];

        run_timestamp_query_test(
            "SELECT * FROM table WHERE times = timestamp '2023-10-10T12:34:56.789Z';",
            test_timestamps,
            expected_timestamps,
        );
    }

    #[test]
>>>>>>> 618b4bb6
    fn test_basic_unix_epoch() {
        // Parse the RFC 3339 formatted string to Unix timestamps directly
        let test_timestamps = vec![
            DateTime::parse_from_rfc3339("2009-01-03T18:15:05Z")
                .unwrap()
                .timestamp(), // The test timestamp from RFC 3339 string
        ];

        let expected_timestamps = vec![
            DateTime::parse_from_rfc3339("2009-01-03T18:15:05Z")
                .unwrap()
                .timestamp(), // The expected timestamp, same as test
        ];

        run_timestamp_query_test(
            "SELECT * FROM table WHERE times = to_timestamp(1231006505);",
            test_timestamps,
            expected_timestamps,
        );
    }

    #[test]
    fn test_unix_epoch_daylight_saving() {
        // Timestamps just before and after DST change in spring
        let test_timestamps = vec![1583651999, 1583652000]; // Spring forward at 2 AM
        let expected_timestamps = vec![1583651999]; // Only the time before the DST jump should match

        run_timestamp_query_test(
            "SELECT * FROM table WHERE times = to_timestamp(1583651999)",
            test_timestamps,
            expected_timestamps,
        );
    }

    #[test]
    fn test_unix_epoch_leap_year() {
        let test_timestamps = vec![1582934400]; // 2020-02-29T00:00:00Z
        let expected_timestamps = vec![1582934400];

        run_timestamp_query_test(
            "SELECT * FROM table WHERE times = to_timestamp(1582934400);",
            test_timestamps,
            expected_timestamps,
        );
    }

    #[test]
    fn test_unix_epoch_time_zone_handling() {
        let test_timestamps = vec![
            1603587600, // 2020-10-25T01:00:00Z in UTC, corresponds to 2 AM in UTC+1 before DST ends
            1603591200, // Corresponds to 2 AM in UTC+1 after DST ends (1 hour later)
        ];
        let expected_timestamps = vec![1603587600];

        run_timestamp_query_test(
            "SELECT * FROM table WHERE times = to_timestamp(1603587600)",
            test_timestamps,
            expected_timestamps,
        );
    }
}

#[test]
#[cfg(feature = "blitzar")]
fn we_can_prove_timestamp_inequality_queries_with_multiple_columns() {
    let public_parameters = PublicParameters::rand(4, &mut test_rng());
    let prover_setup = ProverSetup::from(&public_parameters);
    let verifier_setup = VerifierSetup::from(&public_parameters);
    let dory_prover_setup = DoryProverPublicSetup::new(&prover_setup, 3);
    let dory_verifier_setup = DoryVerifierPublicSetup::new(&verifier_setup, 3);
    let mut accessor =
        OwnedTableTestAccessor::<DoryEvaluationProof>::new_empty_with_setup(dory_prover_setup);
    accessor.add_table(
        "sxt.table".parse().unwrap(),
        owned_table([
            timestamptz(
                "a",
                PoSQLTimeUnit::Nanosecond,
                PoSQLTimeZone::Utc,
                [
                    i64::MIN,
                    2,
                    -1,
                    0,
                    1,
                    -2,
                    1231006505000000000, // bitcoin genesis block time
                    i64::MAX,
                ],
            ),
            timestamptz(
                "b",
                PoSQLTimeUnit::Nanosecond,
                PoSQLTimeZone::Utc,
                [i64::MAX, -2, -1, -1231006505000000000, 0, 1, 2, i64::MIN],
            ),
        ]),
        0,
    );
    let query = QueryExpr::<DoryCommitment>::try_new(
        "select *, a <= b as res from TABLE where a <= b"
            .parse()
            .unwrap(),
        "sxt".parse().unwrap(),
        &accessor,
    )
    .unwrap();
    let (proof, serialized_result) =
        QueryProof::<DoryEvaluationProof>::new(query.proof_expr(), &accessor, &dory_prover_setup);
    let owned_table_result = proof
        .verify(
            query.proof_expr(),
            &accessor,
            &serialized_result,
            &dory_verifier_setup,
        )
        .unwrap()
        .table;
    let expected_result = owned_table([
        timestamptz(
            "a",
            PoSQLTimeUnit::Nanosecond,
            PoSQLTimeZone::Utc,
            [i64::MIN, -1, -2],
        ),
        timestamptz(
            "b",
            PoSQLTimeUnit::Nanosecond,
            PoSQLTimeZone::Utc,
            [i64::MAX, -1, 1],
        ),
        boolean("res", [true, true, true]),
    ]);
    assert_eq!(owned_table_result, expected_result);
}<|MERGE_RESOLUTION|>--- conflicted
+++ resolved
@@ -285,29 +285,6 @@
         );
     }
 
-    #[test]
-<<<<<<< HEAD
-=======
-    fn test_fractional_seconds_handling() {
-        let test_timestamps = vec![
-            DateTime::parse_from_rfc3339("2023-07-01T12:00:00.999Z")
-                .unwrap()
-                .timestamp_millis(),
-            DateTime::parse_from_rfc3339("2023-07-01T12:00:01.000Z")
-                .unwrap()
-                .timestamp_millis(),
-        ];
-        let expected_timestamps = vec![test_timestamps[0]]; // Expect the fractional second just before the full second
-
-        run_timestamp_query_test(
-            "SELECT * FROM table WHERE times = timestamp '2023-07-01T12:00:00.999Z'",
-            test_timestamps,
-            expected_timestamps,
-        );
-    }
-
-    #[test]
->>>>>>> 618b4bb6
     fn test_february_29_leap_year() {
         // Test year 2024 which is a leap year
         let test_timestamps = vec![
@@ -345,28 +322,7 @@
             test_timestamps,
         );
     }
-
-    #[test]
-<<<<<<< HEAD
-=======
-    fn test_precision_and_rounding() {
-        // Testing timestamps near rounding thresholds
-        let test_timestamps = vec![
-            DateTime::parse_from_rfc3339("2023-10-10T12:34:56.789Z")
-                .unwrap()
-                .timestamp_millis(), // Close to rounding up
-        ];
-        let expected_timestamps = vec![test_timestamps[0]];
-
-        run_timestamp_query_test(
-            "SELECT * FROM table WHERE times = timestamp '2023-10-10T12:34:56.789Z';",
-            test_timestamps,
-            expected_timestamps,
-        );
-    }
-
-    #[test]
->>>>>>> 618b4bb6
+  
     fn test_basic_unix_epoch() {
         // Parse the RFC 3339 formatted string to Unix timestamps directly
         let test_timestamps = vec![
